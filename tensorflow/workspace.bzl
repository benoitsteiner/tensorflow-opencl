--- conflicted
+++ resolved
@@ -17,19 +17,14 @@
   # These lines need to be changed when updating Eigen. They are parsed from
   # this file by the cmake and make builds to determine the eigen version and
   # hash.
-<<<<<<< HEAD
-  eigen_version = "513cfb7c46c3"
-  eigen_sha256 = "d4989ec67d3ace930b4ca58a20c2f1dcdfc6b80595c9682f695f2e47e6aab329"
-=======
   eigen_version = "24f871baf54e"
   eigen_sha256 = "539b87c361aa75f76b6a4d2fe94b0c0966c633270d9e9eb4ab61d501a358f487"
->>>>>>> 878f7ee9
 
   native.new_http_archive(
     name = "eigen_archive",
-    url = "https://bitbucket.org/benoitsteiner/opencl/get/" + eigen_version + ".tar.gz",
+    url = "http://bitbucket.org/eigen/eigen/get/" + eigen_version + ".tar.gz",
     sha256 = eigen_sha256,
-    strip_prefix = "benoitsteiner-opencl-" + eigen_version,
+    strip_prefix = "eigen-eigen-" + eigen_version,
     build_file = str(Label("//:eigen.BUILD")),
   )
 
