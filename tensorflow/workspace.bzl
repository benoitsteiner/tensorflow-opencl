--- conflicted
+++ resolved
@@ -73,19 +73,11 @@
   native.new_http_archive(
       name = "eigen_archive",
       urls = [
-<<<<<<< HEAD
-          #"http://bazel-mirror.storage.googleapis.com/bitbucket.org/eigen/eigen/get/60578b474802.tar.gz",
-          "https://bitbucket.org/benoitsteiner/opencl/get/796628790f36.tar.gz",
-      ],
-      #sha256 = "7527cda827aff351981ebd910012e16be4d899c28a9ae7f143ae60e7f3f7b83d",
-      strip_prefix = "benoitsteiner-opencl-796628790f36",
-=======
           "http://bazel-mirror.storage.googleapis.com/bitbucket.org/eigen/eigen/get/cd080d172a7d.tar.gz",
           "https://bitbucket.org/benoitsteiner/opencl/get/cd080d172a7d.tar.gz",
       ],
       sha256 = "e2e198b233c326822e79f8ad6728a2551c246b19c04fca150f9529e4e66395ea",
       strip_prefix = "benoitsteiner-opencl-cd080d172a7d",
->>>>>>> 1bf3553b
       build_file = str(Label("//third_party:eigen.BUILD")),
   )
 
