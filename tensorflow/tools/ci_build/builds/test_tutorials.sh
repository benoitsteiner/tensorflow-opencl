#!/usr/bin/env bash
# Copyright 2016 The TensorFlow Authors. All Rights Reserved.
#
# Licensed under the Apache License, Version 2.0 (the "License");
# you may not use this file except in compliance with the License.
# You may obtain a copy of the License at
#
#     http://www.apache.org/licenses/LICENSE-2.0
#
# Unless required by applicable law or agreed to in writing, software
# distributed under the License is distributed on an "AS IS" BASIS,
# WITHOUT WARRANTIES OR CONDITIONS OF ANY KIND, either express or implied.
# See the License for the specific language governing permissions and
# limitations under the License.
# ==============================================================================

# This script tests the tutorials and examples in TensorFlow source code
# on pip installation. The tutorial scripts are copied from source to a
# separate directory for testing. The script performs some very basic quality
# checks on the results, such as thresholding final accuracy, verifying
# decrement of loss with training, and verifying the existence of saved
# checkpoints and summaries files.
#
# Usage: test_tutorials.sh [--virtualenv]
#
# If the flag --virtualenv is set, the script will use "python" as the Python
# binary path. Otherwise, it will use tools/python_bin_path.sh to determine
# the Python binary path.
#
# This script obeys the following environment variables (if exists):
#   TUT_TESTS_BLACKLIST: Force skipping of specified tutorial tests listed
#                        in TUT_TESTS below.
#

# List of all tutorial tests to run, separated by spaces
TUT_TESTS="mnist_softmax mnist_with_summaries cifar10_train "\
"word2vec_test word2vec_optimized_test ptb_word_lm translate_test"

if [[ -z "${TUT_TESTS_BLACKLIST}" ]]; then
  TF_BUILD_TUT_TEST_BLACKLIST=""
fi
echo ""
echo "=== Testing tutorials ==="
echo "TF_BUILD_TUT_TEST_BLACKLIST = \"${TF_BUILD_TUT_TEST_BLACKLIST}\""

# Timeout (in seconds) for each tutorial test
TIMEOUT=1800

TUT_TEST_ROOT=/tmp/tf_tutorial_test
TUT_TEST_DATA_DIR=/tmp/tf_tutorial_test_data
LOGS_DIR=pip_test/tutorial_tests/logs

# Current script directory
SCRIPT_DIR=$( cd ${0%/*} && pwd -P )
source "${SCRIPT_DIR}/builds_common.sh"


# Determine the binary path for "timeout"
TIMEOUT_BIN="timeout"
if [[ -z "$(which ${TIMEOUT_BIN})" ]]; then
  TIMEOUT_BIN="gtimeout"
  if [[ -z "$(which ${TIMEOUT_BIN})" ]]; then
    die "Unable to locate binary path for timeout command"
  fi
fi
echo "Binary path for timeout: \"$(which ${TIMEOUT_BIN})\""

# Avoid permission issues outside Docker containers
umask 000

mkdir -p "${LOGS_DIR}" || die "Failed to create logs directory"
mkdir -p "${TUT_TEST_ROOT}" || die "Failed to create test directory"

if [[ "$1" == "--virtualenv" ]]; then
  PYTHON_BIN_PATH="$(which python)"
else
  source tools/python_bin_path.sh
fi

if [[ -z "${PYTHON_BIN_PATH}" ]]; then
  die "PYTHON_BIN_PATH was not provided. If this is not virtualenv, "\
"did you run configure?"
else
  echo "Binary path for python: \"$PYTHON_BIN_PATH\""
fi

# Determine the TensorFlow installation path
# pushd/popd avoids importing TensorFlow from the source directory.
pushd /tmp > /dev/null
TF_INSTALL_PATH=$(dirname \
    $("${PYTHON_BIN_PATH}" -c "import tensorflow as tf; print(tf.__file__)"))
popd > /dev/null

echo "Detected TensorFlow installation path: ${TF_INSTALL_PATH}"

TEST_DIR="pip_test/tutorials"
mkdir -p "${TEST_DIR}" || \
    die "Failed to create test directory: ${TEST_DIR}"

# Copy folders required by mnist tutorials
mkdir -p "${TF_INSTALL_PATH}/examples/tutorials"
cp tensorflow/examples/tutorials/__init__.py \
    "${TF_INSTALL_PATH}/examples/tutorials/"
cp -r tensorflow/examples/tutorials/mnist \
    "${TF_INSTALL_PATH}/examples/tutorials/"

if [[ ! -d "${TF_INSTALL_PATH}/examples/tutorials/mnist" ]]; then
  die "FAILED: Unable to copy directory required by MNIST tutorials: "\
"${TF_INSTALL_PATH}/examples/tutorials/mnist"
fi

# -----------------------------------------------------------
# mnist_softmax
test_mnist_softmax() {
  LOG_FILE=$1

  run_in_directory "${TEST_DIR}" "${LOG_FILE}" \
    tensorflow/examples/tutorials/mnist/mnist_softmax.py \
    --data_dir="${TUT_TEST_DATA_DIR}/mnist"

  # Check final accuracy
  FINAL_ACCURACY=$(tail -1 "${LOG_FILE}")
  if [[ $(python -c "print(${FINAL_ACCURACY}>0.85)") != "True" ]] ||
     [[ $(python -c "print(${FINAL_ACCURACY}<=1.00)") != "True" ]]; then
    echo "mnist_softmax accuracy check FAILED: "\
"FINAL_ACCURACY = ${FINAL_ACCURACY}"
    return 1
  fi
}


# -----------------------------------------------------------
# mnist_with_summaries
test_mnist_with_summaries() {
  LOG_FILE=$1

  SUMMARIES_DIR="${TUT_TEST_ROOT}/summaries/mnist"
  rm -rf "${SUMMARIES_DIR}"
  # rm -rf "${TEST_DIR}/tensorflow"

  if [[ $? != 0 ]]; then
    echo "FAILED: unable to remove existing summaries directory: "\
"${SUMMARIES_DIR}"
    return 1
  fi

  run_in_directory "${TEST_DIR}" "${LOG_FILE}" \
    tensorflow/examples/tutorials/mnist/mnist_with_summaries.py \
    --data_dir="${TUT_TEST_DATA_DIR}/mnist" --log_dir="${SUMMARIES_DIR}"

  # Verify final accuracy
  FINAL_ACCURACY=$(grep "Accuracy at step" "${LOG_FILE}" \
                   | tail -1 | awk '{print $NF}')
  if [[ $(python -c "print(${FINAL_ACCURACY}>0.85)") != "True" ]] ||
     [[ $(python -c "print(${FINAL_ACCURACY}<=1.00)") != "True" ]]; then
    echo "mnist_with_summaries accuracy check FAILED: final accuracy = "\
"${FINAL_ACCURACY}"
    return 1
  fi

  # Verify that the summaries file have been generated
  if [[ ! -d "${SUMMARIES_DIR}" ]] ||
     [[ -z $(ls "${SUMMARIES_DIR}") ]]; then
    echo "FAILED: It appears that no summaries files were generated in "\
"${SUMMARIES_DIR}"
    return 1
  fi
}


# -----------------------------------------------------------
# cifar10_train
test_cifar10_train() {
  LOG_FILE=$1

  rm -rf "${TUT_TEST_ROOT}/cifar10_train"
  if [[ $? != 0 ]]; then
    echo "Unable to remove old cifar10_train directory"
    return 1
  fi

  run_in_directory "${TEST_DIR}" "${LOG_FILE}" \
    tensorflow/models/image/cifar10/cifar10_train.py \
    --data_dir="${TUT_TEST_DATA_DIR}/cifar10" --max_steps=50 \
    --train_dir="${TUT_TEST_ROOT}/cifar10_train"

  # Verify that final loss is less than initial loss
  INIT_LOSS=$(grep -o "loss = [0-9\.]*" "${LOG_FILE}" | head -1 | \
    awk '{print $NF}')
  FINAL_LOSS=$(grep -o "loss = [0-9\.]*" "${LOG_FILE}" | tail -1 | \
    awk '{print $NF}')

  if [[ $(python -c "print(${FINAL_LOSS}<${INIT_LOSS})") != "True" ]] ||
     [[ $(python -c "print(${INIT_LOSS}>=0)") != "True" ]] ||
     [[ $(python -c "print(${FINAL_LOSS}>=0)") != "True" ]]; then
    echo "cifar10_train loss check FAILED: "\
"FINAL_LOSS = ${FINAL_LOSS}; INIT_LOSS = ${INIT_LOSS}"
    return 1
  fi

<<<<<<< HEAD
  # Check ckpt files
  if [[ ! -f "${TUT_TEST_ROOT}/cifar10_train/model.ckpt-0.index" ]] ||
    [[ ! -f "${TUT_TEST_ROOT}/cifar10_train/model.ckpt-49.index" ]]; then
    echo "FAILED: cifar10_train did not generate expected model checkpoint files"
    return 1
  fi

=======
>>>>>>> f179e0a1
  return 0
}


# -----------------------------------------------------------
# word2vec_test
test_word2vec_test() {
  LOG_FILE=$1

  run_in_directory "${TEST_DIR}" "${LOG_FILE}" \
    tensorflow/models/embedding/word2vec_test.py
}


# -----------------------------------------------------------
# word2vec_optimized_test
test_word2vec_optimized_test() {
  LOG_FILE=$1

  run_in_directory "${TEST_DIR}" "${LOG_FILE}" \
    tensorflow/models/embedding/word2vec_optimized_test.py
}


# -----------------------------------------------------------
# ptb_word_lm
test_ptb_word_lm() {
  LOG_FILE=$1

  PTB_DATA_URL="http://www.fit.vutbr.cz/~imikolov/rnnlm/simple-examples.tgz"

  DATA_DIR="${TUT_TEST_DATA_DIR}/ptb"
  if [[ ! -d "${DATA_DIR}/simple-examples/data" ]]; then
    # Download and extract data
    echo "Downloading and extracting PTB data from \"${PTB_DATA_URL}\" to "\
"${DATA_DIR}"

    mkdir -p ${DATA_DIR}
    pushd ${DATA_DIR} > /dev/null
    curl -O "${PTB_DATA_URL}"
    tar -xzf $(basename "${PTB_DATA_URL}")
    rm -f $(basename "${PTB_DATA_URL}")
    popd > /dev/null

    if [[ ! -d "${DATA_DIR}/simple-examples/data" ]]; then
      echo "FAILED to download and extract data for \"ptb_word_lm\""
      return 1
    fi
  fi

  run_in_directory "${TEST_DIR}" "${LOG_FILE}" \
    tensorflow/models/rnn/ptb/ptb_word_lm.py \
    --data_path="${DATA_DIR}/simple-examples/data" --model test

  if [[ $? != 0 ]]; then
    echo "Tutorial test \"ptb_word_lm\" FAILED"
    return 1
  fi

  # Extract epoch initial and final training perplexities
  INIT_PERPL=$(grep -o "[0-9\.]* perplexity: [0-9\.]*" "${LOG_FILE}" | head -1 | awk '{print $NF}')
  FINAL_PERPL=$(grep -o "[0-9\.]* perplexity: [0-9\.]*" "${LOG_FILE}" | tail -1 | awk '{print $NF}')

  echo "INIT_PERPL=${INIT_PERPL}"
  echo "FINAL_PERPL=${FINAL_PERPL}"

  if [[ $(python -c "print(${FINAL_PERPL}<${INIT_PERPL})") != "True" ]] ||
     [[ $(python -c "print(${INIT_PERPL}>=0)") != "True" ]] ||
     [[ $(python -c "print(${FINAL_PERPL}>=0)") != "True" ]]; then
    echo "ptb_word_lm perplexity check FAILED: "\
"FINAL_PERPL = ${FINAL_PERPL}; INIT_PERPL = ${INIT_PERPL}"
    return 1
  fi
}


# -----------------------------------------------------------
# translate_test
test_translate_test() {
  LOG_FILE=$1

  run_in_directory "${TEST_DIR}" "${LOG_FILE}" \
    tensorflow/models/rnn/translate/translate.py --self_test=True
}


# Run the tutorial tests
test_runner "tutorial test-on-install" \
    "${TUT_TESTS}" "${TF_BUILD_TUT_TEST_BLACKLIST}" "${LOGS_DIR}"<|MERGE_RESOLUTION|>--- conflicted
+++ resolved
@@ -198,16 +198,6 @@
     return 1
   fi
 
-<<<<<<< HEAD
-  # Check ckpt files
-  if [[ ! -f "${TUT_TEST_ROOT}/cifar10_train/model.ckpt-0.index" ]] ||
-    [[ ! -f "${TUT_TEST_ROOT}/cifar10_train/model.ckpt-49.index" ]]; then
-    echo "FAILED: cifar10_train did not generate expected model checkpoint files"
-    return 1
-  fi
-
-=======
->>>>>>> f179e0a1
   return 0
 }
 
