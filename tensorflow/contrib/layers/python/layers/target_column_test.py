--- conflicted
+++ resolved
@@ -58,11 +58,7 @@
       labels = tf.constant([[1.], [0.]])
       # logloss: z:label, x:logit
       # z * -log(sigmoid(x)) + (1 - z) * -log(1 - sigmoid(x))
-<<<<<<< HEAD
-      self.assertAlmostEqual(.81326163,
-=======
       self.assertAlmostEqual(0.81326175,
->>>>>>> f179e0a1
                              sess.run(target_column.loss(logits, labels, {})))
 
   def testBinaryClassificationWithWeights(self):
