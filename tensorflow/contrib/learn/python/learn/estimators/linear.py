# Copyright 2016 The TensorFlow Authors. All Rights Reserved.
#
# Licensed under the Apache License, Version 2.0 (the "License");
# you may not use this file except in compliance with the License.
# You may obtain a copy of the License at
#
#     http://www.apache.org/licenses/LICENSE-2.0
#
# Unless required by applicable law or agreed to in writing, software
# distributed under the License is distributed on an "AS IS" BASIS,
# WITHOUT WARRANTIES OR CONDITIONS OF ANY KIND, either express or implied.
# See the License for the specific language governing permissions and
# limitations under the License.
# ==============================================================================

"""Linear Estimators."""

from __future__ import absolute_import
from __future__ import division
from __future__ import print_function

import math
import re

import six

from tensorflow.contrib import layers
from tensorflow.contrib.framework import deprecated
from tensorflow.contrib.framework import deprecated_arg_values
from tensorflow.contrib.framework.python.ops import variables as contrib_variables
from tensorflow.contrib.learn.python.learn import evaluable
from tensorflow.contrib.learn.python.learn import trainable
from tensorflow.contrib.learn.python.learn.estimators import estimator
from tensorflow.contrib.learn.python.learn.estimators import head as head_lib
from tensorflow.contrib.learn.python.learn.estimators import prediction_key
from tensorflow.contrib.learn.python.learn.utils import export
from tensorflow.contrib.linear_optimizer.python import sdca_optimizer
from tensorflow.python.framework import dtypes
from tensorflow.python.framework import ops
from tensorflow.python.ops import array_ops
from tensorflow.python.ops import clip_ops
from tensorflow.python.ops import gradients
from tensorflow.python.ops import partitioned_variables
from tensorflow.python.ops import variable_scope
from tensorflow.python.platform import tf_logging as logging
from tensorflow.python.training import session_run_hook
from tensorflow.python.training import training as train


# The default learning rate of 0.2 is a historical artifact of the initial
# implementation, but seems a reasonable choice.
_LEARNING_RATE = 0.2


def _get_optimizer(spec):
  if isinstance(spec, six.string_types):
    return layers.OPTIMIZER_CLS_NAMES[spec](
        learning_rate=_LEARNING_RATE)
  elif callable(spec):
    return spec()
  return spec


# TODO(ispir): Remove this function by fixing '_infer_model' with single outputs
# and as_iteable case.
def _as_iterable(preds, output):
  for pred in preds:
    yield pred[output]


def _add_bias_column(feature_columns, columns_to_tensors, bias_variable,
                     labels, columns_to_variables):
  # TODO(b/31008490): Move definition to a common constants place.
  bias_column_name = "tf_virtual_bias_column"
  if any(col.name is bias_column_name for col in feature_columns):
    raise ValueError("%s is a reserved column name." % bias_column_name)
  bias_column = layers.real_valued_column(bias_column_name)
  columns_to_tensors[bias_column] = array_ops.ones_like(labels,
                                                        dtype=dtypes.float32)
  columns_to_variables[bias_column] = [bias_variable]


def _linear_model_fn(features, labels, mode, params):
  """A model_fn for linear models that use a gradient-based optimizer.

  Args:
    features: `Tensor` or dict of `Tensor` (depends on data passed to `fit`).
    labels: `Tensor` of shape [batch_size, 1] or [batch_size] labels of
      dtype `int32` or `int64` in the range `[0, n_classes)`.
    mode: Defines whether this is training, evaluation or prediction.
      See `ModeKeys`.
    params: A dict of hyperparameters.
      The following hyperparameters are expected:
      * head: A `Head` instance.
      * feature_columns: An iterable containing all the feature columns used by
          the model.
      * optimizer: string, `Optimizer` object, or callable that defines the
          optimizer to use for training.
      * gradient_clip_norm: A float > 0. If provided, gradients are
          clipped to their global norm with this clipping ratio.
      * num_ps_replicas: The number of parameter server replicas.
      * joint_weights: If True, the weights for all columns will be stored in a
        single (possibly partitioned) variable. It's more efficient, but it's
        incompatible with SDCAOptimizer, and requires all feature columns are
        sparse and use the 'sum' combiner.

  Returns:
    An `estimator.ModelFnOps` instance.

  Raises:
    ValueError: If mode is not any of the `ModeKeys`.
  """
  head = params["head"]
  feature_columns = params["feature_columns"]
  optimizer = params["optimizer"]
  gradient_clip_norm = params.get("gradient_clip_norm", None)
  num_ps_replicas = params.get("num_ps_replicas", 0)
  joint_weights = params.get("joint_weights", False)

  if not isinstance(features, dict):
    features = {"": features}

  parent_scope = "linear"
  partitioner = partitioned_variables.min_max_variable_partitioner(
      max_partitions=num_ps_replicas,
      min_slice_size=64 << 20)

  with variable_scope.variable_scope(
      parent_scope, values=features.values(), partitioner=partitioner) as scope:
    if joint_weights:
      logits, _, _ = (
          layers.joint_weighted_sum_from_feature_columns(
              columns_to_tensors=features,
              feature_columns=feature_columns,
              num_outputs=head.logits_dimension,
              weight_collections=[parent_scope],
              scope=scope))
    else:
      logits, _, _ = (
          layers.weighted_sum_from_feature_columns(
              columns_to_tensors=features,
              feature_columns=feature_columns,
              num_outputs=head.logits_dimension,
              weight_collections=[parent_scope],
              scope=scope))

  def _train_op_fn(loss):
    global_step = contrib_variables.get_global_step()
    my_vars = ops.get_collection("linear")
    grads = gradients.gradients(loss, my_vars)
    if gradient_clip_norm:
      grads, _ = clip_ops.clip_by_global_norm(grads, gradient_clip_norm)
    return (optimizer.apply_gradients(
        zip(grads, my_vars), global_step=global_step))

  return head.head_ops(features, labels, mode, _train_op_fn, logits)


def sdca_model_fn(features, labels, mode, params):
  """A model_fn for linear models that use the SDCA optimizer.

  Args:
    features: A dict of `Tensor` keyed by column name.
    labels: `Tensor` of shape [batch_size, 1] or [batch_size] labels of
      dtype `int32` or `int64` in the range `[0, n_classes)`.
    mode: Defines whether this is training, evaluation or prediction.
      See `ModeKeys`.
    params: A dict of hyperparameters.
      The following hyperparameters are expected:
      * head: A `Head` instance. Type must be one of `_BinarySvmHead`,
          `_RegressionHead` or `_MultiClassHead`.
      * feature_columns: An iterable containing all the feature columns used by
          the model.
      * optimizer: An `SDCAOptimizer` instance.
      * weight_column_name: A string defining the weight feature column, or
          None if there are no weights.
      * update_weights_hook: A `SessionRunHook` object or None. Used to update
          model weights.

  Returns:
    An `estimator.ModelFnOps` instance.

  Raises:
    ValueError: If `optimizer` is not an `SDCAOptimizer` instance.
    ValueError: If the type of head is neither `_BinarySvmHead`, nor
      `_RegressionHead` nor `_MultiClassHead`.
    ValueError: If mode is not any of the `ModeKeys`.
  """
  head = params["head"]
  feature_columns = params["feature_columns"]
  optimizer = params["optimizer"]
  weight_column_name = params["weight_column_name"]
  update_weights_hook = params.get("update_weights_hook", None)

  if not isinstance(optimizer, sdca_optimizer.SDCAOptimizer):
    raise ValueError("Optimizer must be of type SDCAOptimizer")

  if isinstance(head, head_lib._BinarySvmHead):  # pylint: disable=protected-access
    loss_type = "hinge_loss"
  elif isinstance(head, head_lib._MultiClassHead):  # pylint: disable=protected-access
    loss_type = "logistic_loss"
  elif isinstance(head, head_lib._RegressionHead):  # pylint: disable=protected-access
    loss_type = "squared_loss"
  else:
    return ValueError("Unsupported head type: {}".format(head))

  parent_scope = "linear"

  with variable_scope.variable_op_scope(
      features.values(), parent_scope) as scope:
    logits, columns_to_variables, bias = (
        layers.weighted_sum_from_feature_columns(
            columns_to_tensors=features,
            feature_columns=feature_columns,
            num_outputs=1,
            scope=scope))

    _add_bias_column(feature_columns, features, bias, labels,
                     columns_to_variables)

  def _train_op_fn(unused_loss):
    global_step = contrib_variables.get_global_step()
    sdca_model, train_op = optimizer.get_train_step(columns_to_variables,
                                                    weight_column_name,
                                                    loss_type, features,
                                                    labels, global_step)
    if update_weights_hook is not None:
      update_weights_hook.set_parameters(sdca_model, train_op)
    return train_op

  return head.head_ops(features, labels, mode, _train_op_fn, logits)


# Ensures consistency with LinearComposableModel.
def _get_default_optimizer(feature_columns):
  learning_rate = min(_LEARNING_RATE, 1.0 / math.sqrt(len(feature_columns)))
  return train.FtrlOptimizer(learning_rate=learning_rate)


class _SdcaUpdateWeightsHook(session_run_hook.SessionRunHook):
  """SessionRunHook to update and shrink SDCA model weights."""

  def __init__(self):
    pass

  def set_parameters(self, sdca_model, train_op):
    self._sdca_model = sdca_model
    self._train_op = train_op

  def begin(self):
    """Construct the update_weights op.

    The op is implicitly added to the default graph.
    """
    self._update_op = self._sdca_model.update_weights(self._train_op)

  def before_run(self, run_context):
    """Return the update_weights op so that it is executed during this run."""
    return session_run_hook.SessionRunArgs(self._update_op)


class LinearClassifier(evaluable.Evaluable, trainable.Trainable):
  """Linear classifier model.

  Train a linear model to classify instances into one of multiple possible
  classes. When number of possible classes is 2, this is binary classification.

  Example:

  ```python
  sparse_column_a = sparse_column_with_hash_bucket(...)
  sparse_column_b = sparse_column_with_hash_bucket(...)

  sparse_feature_a_x_sparse_feature_b = crossed_column(...)

  # Estimator using the default optimizer.
  estimator = LinearClassifier(
      feature_columns=[sparse_column_a, sparse_feature_a_x_sparse_feature_b])

  # Or estimator using the FTRL optimizer with regularization.
  estimator = LinearClassifier(
      feature_columns=[sparse_column_a, sparse_feature_a_x_sparse_feature_b],
      optimizer=tf.train.FtrlOptimizer(
        learning_rate=0.1,
        l1_regularization_strength=0.001
      ))

  # Or estimator using the SDCAOptimizer.
  estimator = LinearClassifier(
     feature_columns=[sparse_column_a, sparse_feature_a_x_sparse_feature_b],
     optimizer=tf.contrib.linear_optimizer.SDCAOptimizer(
       example_id_column='example_id',
       num_loss_partitions=...,
       symmetric_l2_regularization=2.0
     ))

  # Input builders
  def input_fn_train: # returns x, y
    ...
  def input_fn_eval: # returns x, y
    ...
  estimator.fit(input_fn=input_fn_train)
  estimator.evaluate(input_fn=input_fn_eval)
  estimator.predict(x=x)
  ```

  Input of `fit` and `evaluate` should have following features,
    otherwise there will be a `KeyError`:

  * if `weight_column_name` is not `None`, a feature with
    `key=weight_column_name` whose value is a `Tensor`.
  * for each `column` in `feature_columns`:
    - if `column` is a `SparseColumn`, a feature with `key=column.name`
      whose `value` is a `SparseTensor`.
    - if `column` is a `WeightedSparseColumn`, two features: the first with
      `key` the id column name, the second with `key` the weight column name.
      Both features' `value` must be a `SparseTensor`.
    - if `column` is a `RealValuedColumn`, a feature with `key=column.name`
      whose `value` is a `Tensor`.
  """

  def __init__(self,  # _joint_weight pylint: disable=invalid-name
               feature_columns,
               model_dir=None,
               n_classes=2,
               weight_column_name=None,
               optimizer=None,
               gradient_clip_norm=None,
               enable_centered_bias=False,
               _joint_weight=False,
               config=None,
               feature_engineering_fn=None):
    """Construct a `LinearClassifier` estimator object.

    Args:
      feature_columns: An iterable containing all the feature columns used by
        the model. All items in the set should be instances of classes derived
        from `FeatureColumn`.
      model_dir: Directory to save model parameters, graph and etc. This can
        also be used to load checkpoints from the directory into a estimator
        to continue training a previously saved model.
      n_classes: number of label classes. Default is binary classification.
      weight_column_name: A string defining feature column name representing
        weights. It is used to down weight or boost examples during training. It
        will be multiplied by the loss of the example.
      optimizer: The optimizer used to train the model. If specified, it should
        be either an instance of `tf.Optimizer` or the SDCAOptimizer. If `None`,
        the Ftrl optimizer will be used.
      gradient_clip_norm: A `float` > 0. If provided, gradients are clipped
        to their global norm with this clipping ratio. See
        `tf.clip_by_global_norm` for more details.
      enable_centered_bias: A bool. If True, estimator will learn a centered
        bias variable for each class. Rest of the model structure learns the
        residual after centered bias.
      _joint_weight: If True, the weights for all columns will be stored in a
        single (possibly partitioned) variable. It's more efficient, but it's
        incompatible with SDCAOptimizer, and requires all feature columns are
        sparse and use the 'sum' combiner.
      config: `RunConfig` object to configure the runtime settings.
      feature_engineering_fn: Feature engineering function. Takes features and
                        labels which are the output of `input_fn` and
                        returns features and labels which will be fed
                        into the model.

    Returns:
      A `LinearClassifier` estimator.

    Raises:
      ValueError: if n_classes < 2.
    """
    # TODO(zoy): Give an unsupported error if enable_centered_bias is
    #    requested for SDCA once its default changes to False.
    self._feature_columns = feature_columns
    assert self._feature_columns
    self._optimizer = _get_default_optimizer(feature_columns)
    if optimizer:
      self._optimizer = _get_optimizer(optimizer)

    chief_hook = None
    if (isinstance(optimizer, sdca_optimizer.SDCAOptimizer) and
        enable_centered_bias):
      enable_centered_bias = False
      logging.warning("centered_bias is not supported with SDCA, "
                      "please disable it explicitly.")
    head = head_lib._multi_class_head(  # pylint: disable=protected-access
        n_classes,
        weight_column_name=weight_column_name,
        enable_centered_bias=enable_centered_bias)
    params = {
        "head": head,
        "feature_columns": feature_columns,
        "optimizer": self._optimizer,
    }

    if isinstance(optimizer, sdca_optimizer.SDCAOptimizer):
      assert not _joint_weight, ("_joint_weight is incompatible with the"
                                 " SDCAOptimizer")
      assert n_classes == 2, "SDCA only applies to binary classification."

      model_fn = sdca_model_fn
      # The model_fn passes the model parameters to the chief_hook. We then use
      # the hook to update weights and shrink step only on the chief.
      chief_hook = _SdcaUpdateWeightsHook()
      params.update({
          "weight_column_name": weight_column_name,
          "update_weights_hook": chief_hook,
      })
    else:
      model_fn = _linear_model_fn
      params.update({
          "gradient_clip_norm": gradient_clip_norm,
          "num_ps_replicas": config.num_ps_replicas if config else 0,
          "joint_weights": _joint_weight,
      })

    self._estimator = estimator.Estimator(
        model_fn=model_fn,
        model_dir=model_dir,
        config=config,
        params=params,
        feature_engineering_fn=feature_engineering_fn)

    self._additional_run_hook = (chief_hook if self._estimator.config.is_chief
                                 else None)

  def get_estimator(self):
    return self._estimator

  def fit(self, x=None, y=None, input_fn=None, steps=None, batch_size=None,
          monitors=None, max_steps=None):
    """See trainable.Trainable."""
    # TODO(roumposg): Remove when deprecated monitors are removed.
    if monitors is None:
      monitors = []
    deprecated_monitors = [
        m for m in monitors
        if not isinstance(m, session_run_hook.SessionRunHook)
    ]
    for monitor in deprecated_monitors:
      monitor.set_estimator(self)
      monitor._lock_estimator()  # pylint: disable=protected-access

    if self._additional_run_hook:
      monitors.append(self._additional_run_hook)
    result = self._estimator.fit(x=x, y=y, input_fn=input_fn, steps=steps,
                                 batch_size=batch_size, monitors=monitors,
                                 max_steps=max_steps)

    for monitor in deprecated_monitors:
      monitor._unlock_estimator()  # pylint: disable=protected-access

    return result

  def evaluate(self, x=None, y=None, input_fn=None, feed_fn=None,
               batch_size=None, steps=None, metrics=None, name=None):
    """See evaluable.Evaluable."""
    return self._estimator.evaluate(x=x, y=y, input_fn=input_fn,
                                    feed_fn=feed_fn, batch_size=batch_size,
                                    steps=steps, metrics=metrics, name=name)

  @deprecated_arg_values(
      estimator.AS_ITERABLE_DATE, estimator.AS_ITERABLE_INSTRUCTIONS,
      as_iterable=False)
  def predict(self, x=None, input_fn=None, batch_size=None, as_iterable=True):
    """Runs inference to determine the predicted class."""
    key = prediction_key.PredictionKey.CLASSES
    preds = self._estimator.predict(
        x=x,
        input_fn=input_fn,
        batch_size=batch_size,
        outputs=[key],
        as_iterable=as_iterable)
    if as_iterable:
      return _as_iterable(preds, output=key)
    return preds[key]

  @deprecated_arg_values(
      estimator.AS_ITERABLE_DATE, estimator.AS_ITERABLE_INSTRUCTIONS,
      as_iterable=False)
  def predict_proba(self, x=None, input_fn=None, batch_size=None, outputs=None,
                    as_iterable=True):
    """Runs inference to determine the class probability predictions."""
    key = prediction_key.PredictionKey.PROBABILITIES
    preds = self._estimator.predict(
        x=x,
        input_fn=input_fn,
        batch_size=batch_size,
        outputs=[key],
        as_iterable=as_iterable)
    if as_iterable:
      return _as_iterable(preds, output=key)
    return preds[key]

  def get_variable_names(self):
    return self._estimator.get_variable_names()

  def get_variable_value(self, name):
    return self._estimator.get_variable_value(name)

  def export(self,
             export_dir,
             input_fn=None,
             input_feature_key=None,
             use_deprecated_input_fn=True,
             signature_fn=None,
             default_batch_size=1,
             exports_to_keep=None):
    """See BaseEstimator.export."""
    def default_input_fn(unused_estimator, examples):
      return layers.parse_feature_columns_from_examples(
          examples, self._feature_columns)

    return self._estimator.export(
        export_dir=export_dir,
        input_fn=input_fn or default_input_fn,
        input_feature_key=input_feature_key,
        use_deprecated_input_fn=use_deprecated_input_fn,
        signature_fn=(signature_fn or
                      export.classification_signature_fn_with_prob),
        prediction_key=prediction_key.PredictionKey.PROBABILITIES,
        default_batch_size=default_batch_size,
        exports_to_keep=exports_to_keep)

  @property
  @deprecated("2016-10-30",
              "This method will be removed after the deprecation date. "
              "To inspect variables, use get_variable_names() and "
              "get_variable_value().")
  def weights_(self):
    values = {}
    optimizer_regex = r".*/"+self._optimizer.get_name() + r"(_\d)?$"
    for name in self.get_variable_names():
      if (name.startswith("linear/") and
          name != "linear/bias_weight" and
          not re.match(optimizer_regex, name)):
        values[name] = self.get_variable_value(name)
    if len(values) == 1:
      return values[list(values.keys())[0]]
    return values

  @property
  @deprecated("2016-10-30",
              "This method will be removed after the deprecation date. "
              "To inspect variables, use get_variable_names() and "
              "get_variable_value().")
  def bias_(self):
    return self.get_variable_value("linear/bias_weight")

  @property
  def config(self):
    return self._estimator.config

  @property
  def model_dir(self):
    return self._estimator.model_dir


class LinearRegressor(evaluable.Evaluable, trainable.Trainable):
  """Linear regressor model.

  Train a linear regression model to predict label value given observation of
  feature values.

  Example:

  ```python
  sparse_column_a = sparse_column_with_hash_bucket(...)
  sparse_column_b = sparse_column_with_hash_bucket(...)

  sparse_feature_a_x_sparse_feature_b = crossed_column(...)

  estimator = LinearRegressor(
      feature_columns=[sparse_column_a, sparse_feature_a_x_sparse_feature_b])

  # Input builders
  def input_fn_train: # returns x, y
    ...
  def input_fn_eval: # returns x, y
    ...
  estimator.fit(input_fn=input_fn_train)
  estimator.evaluate(input_fn=input_fn_eval)
  estimator.predict(x=x)
  ```

  Input of `fit` and `evaluate` should have following features,
    otherwise there will be a KeyError:

  * if `weight_column_name` is not `None`:
    key=weight_column_name, value=a `Tensor`
  * for column in `feature_columns`:
    - if isinstance(column, `SparseColumn`):
        key=column.name, value=a `SparseTensor`
    - if isinstance(column, `WeightedSparseColumn`):
        {key=id column name, value=a `SparseTensor`,
         key=weight column name, value=a `SparseTensor`}
    - if isinstance(column, `RealValuedColumn`):
        key=column.name, value=a `Tensor`
  """

  def __init__(self,  # _joint_weights: pylint: disable=invalid-name
               feature_columns,
               model_dir=None,
               weight_column_name=None,
               optimizer=None,
               gradient_clip_norm=None,
               enable_centered_bias=False,
               label_dimension=1,
               _joint_weights=False,
               config=None,
               feature_engineering_fn=None):
    """Construct a `LinearRegressor` estimator object.

    Args:
      feature_columns: An iterable containing all the feature columns used by
        the model. All items in the set should be instances of classes derived
        from `FeatureColumn`.
      model_dir: Directory to save model parameters, graph, etc. This can
        also be used to load checkpoints from the directory into a estimator
        to continue training a previously saved model.
      weight_column_name: A string defining feature column name representing
        weights. It is used to down weight or boost examples during training. It
        will be multiplied by the loss of the example.
      optimizer: An instance of `tf.Optimizer` used to train the model. If
        `None`, will use an Ftrl optimizer.
      gradient_clip_norm: A `float` > 0. If provided, gradients are clipped
        to their global norm with this clipping ratio. See
        `tf.clip_by_global_norm` for more details.
      enable_centered_bias: A bool. If True, estimator will learn a centered
        bias variable for each class. Rest of the model structure learns the
        residual after centered bias.
      label_dimension: dimension of the label for multilabels.
      _joint_weights: If True use a single (possibly partitioned) variable to
        store the weights. It's faster, but requires all feature columns are
        sparse and have the 'sum' combiner. Incompatible with SDCAOptimizer.
      config: `RunConfig` object to configure the runtime settings.
      feature_engineering_fn: Feature engineering function. Takes features and
                        labels which are the output of `input_fn` and
                        returns features and labels which will be fed
                        into the model.

    Returns:
      A `LinearRegressor` estimator.
    """
    self._feature_columns = feature_columns
    assert self._feature_columns
    self._optimizer = _get_default_optimizer(feature_columns)
    if optimizer:
      self._optimizer = _get_optimizer(optimizer)

    chief_hook = None
    if (isinstance(optimizer, sdca_optimizer.SDCAOptimizer) and
        enable_centered_bias):
      enable_centered_bias = False
      logging.warning("centered_bias is not supported with SDCA, "
                      "please disable it explicitly.")
    head = head_lib._regression_head(  # pylint: disable=protected-access
        weight_column_name=weight_column_name,
        label_dimension=label_dimension,
        enable_centered_bias=enable_centered_bias)
    params = {
        "head": head,
        "feature_columns": feature_columns,
        "optimizer": self._optimizer,
    }

    if isinstance(optimizer, sdca_optimizer.SDCAOptimizer):
      assert label_dimension == 1, "SDCA only applies for label_dimension=1."
      assert not _joint_weights, ("_joint_weights is incompatible with"
                                  " SDCAOptimizer.")

      model_fn = sdca_model_fn
      # The model_fn passes the model parameters to the chief_hook. We then use
      # the hook to update weights and shrink step only on the chief.
      chief_hook = _SdcaUpdateWeightsHook()
      params.update({
          "weight_column_name": weight_column_name,
          "update_weights_hook": chief_hook,
      })
    else:
      model_fn = _linear_model_fn
      params.update({
          "gradient_clip_norm": gradient_clip_norm,
          "num_ps_replicas": config.num_ps_replicas if config else 0,
          "joint_weights": _joint_weights,
      })

    self._estimator = estimator.Estimator(
        model_fn=model_fn,
        model_dir=model_dir,
        config=config,
        params=params,
        feature_engineering_fn=feature_engineering_fn)

    self._additional_run_hook = (chief_hook if self._estimator.config.is_chief
                                 else None)

  def fit(self, x=None, y=None, input_fn=None, steps=None, batch_size=None,
          monitors=None, max_steps=None):
    """See trainable.Trainable."""
    # TODO(roumposg): Remove when deprecated monitors are removed.
    if monitors is None:
      monitors = []
    deprecated_monitors = [
        m for m in monitors
        if not isinstance(m, session_run_hook.SessionRunHook)
    ]
    for monitor in deprecated_monitors:
      monitor.set_estimator(self)
      monitor._lock_estimator()  # pylint: disable=protected-access

    if self._additional_run_hook:
      monitors.append(self._additional_run_hook)
    result = self._estimator.fit(x=x, y=y, input_fn=input_fn, steps=steps,
                                 batch_size=batch_size, monitors=monitors,
                                 max_steps=max_steps)

    for monitor in deprecated_monitors:
      monitor._unlock_estimator()  # pylint: disable=protected-access
<<<<<<< HEAD

    return result

  def evaluate(self, x=None, y=None, input_fn=None, feed_fn=None,
               batch_size=None, steps=None, metrics=None, name=None):
    """See evaluable.Evaluable."""
    return self._estimator.evaluate(x=x, y=y, input_fn=input_fn,
                                    feed_fn=feed_fn, batch_size=batch_size,
                                    steps=steps, metrics=metrics, name=name)

  @deprecated_arg_values(
      estimator.AS_ITERABLE_DATE, estimator.AS_ITERABLE_INSTRUCTIONS,
      as_iterable=False)
  def predict(self, x=None, input_fn=None, batch_size=None, as_iterable=True):
    """Runs inference to determine the predicted class."""
    preds = self._estimator.predict(x=x, input_fn=input_fn,
                                    batch_size=batch_size,
                                    outputs=[head_lib.PredictionKey.SCORES],
                                    as_iterable=as_iterable)
    if as_iterable:
      return _as_iterable(preds, output=head_lib.PredictionKey.SCORES)
    return preds[head_lib.PredictionKey.SCORES]

  def get_variable_names(self):
    return self._estimator.get_variable_names()

  def get_variable_value(self, name):
    return self._estimator.get_variable_value(name)

  def export(self,
             export_dir,
             input_fn=None,
             input_feature_key=None,
             use_deprecated_input_fn=True,
             signature_fn=None,
             default_batch_size=1,
             exports_to_keep=None):
    """See BaseEstimator.export."""
    def default_input_fn(unused_estimator, examples):
      return layers.parse_feature_columns_from_examples(
          examples, self._feature_columns)

=======

    return result

  def evaluate(self, x=None, y=None, input_fn=None, feed_fn=None,
               batch_size=None, steps=None, metrics=None, name=None):
    """See evaluable.Evaluable."""
    return self._estimator.evaluate(x=x, y=y, input_fn=input_fn,
                                    feed_fn=feed_fn, batch_size=batch_size,
                                    steps=steps, metrics=metrics, name=name)

  @deprecated_arg_values(
      estimator.AS_ITERABLE_DATE, estimator.AS_ITERABLE_INSTRUCTIONS,
      as_iterable=False)
  def predict(self, x=None, input_fn=None, batch_size=None, as_iterable=True):
    """Runs inference to determine the predicted class."""
    key = prediction_key.PredictionKey.SCORES
    preds = self._estimator.predict(
        x=x,
        input_fn=input_fn,
        batch_size=batch_size,
        outputs=[key],
        as_iterable=as_iterable)
    if as_iterable:
      return _as_iterable(preds, output=key)
    return preds[key]

  def get_variable_names(self):
    return self._estimator.get_variable_names()

  def get_variable_value(self, name):
    return self._estimator.get_variable_value(name)

  def export(self,
             export_dir,
             input_fn=None,
             input_feature_key=None,
             use_deprecated_input_fn=True,
             signature_fn=None,
             default_batch_size=1,
             exports_to_keep=None):
    """See BaseEstimator.export."""
    def default_input_fn(unused_estimator, examples):
      return layers.parse_feature_columns_from_examples(
          examples, self._feature_columns)

>>>>>>> f179e0a1
    return self._estimator.export(
        export_dir=export_dir,
        input_fn=input_fn or default_input_fn,
        input_feature_key=input_feature_key,
        use_deprecated_input_fn=use_deprecated_input_fn,
        signature_fn=(signature_fn or export.regression_signature_fn),
<<<<<<< HEAD
        prediction_key=head_lib.PredictionKey.SCORES,
=======
        prediction_key=prediction_key.PredictionKey.SCORES,
>>>>>>> f179e0a1
        default_batch_size=default_batch_size,
        exports_to_keep=exports_to_keep)

  @property
  @deprecated("2016-10-30",
              "This method will be removed after the deprecation date. "
              "To inspect variables, use get_variable_names() and "
              "get_variable_value().")
  def weights_(self):
    values = {}
    optimizer_regex = r".*/"+self._optimizer.get_name() + r"(_\d)?$"
    for name in self.get_variable_names():
      if (name.startswith("linear/") and
          name != "linear/bias_weight" and
          not re.match(optimizer_regex, name)):
        values[name] = self.get_variable_value(name)
    if len(values) == 1:
      return values[list(values.keys())[0]]
    return values

  @property
  @deprecated("2016-10-30",
              "This method will be removed after the deprecation date. "
              "To inspect variables, use get_variable_names() and "
              "get_variable_value().")
  def bias_(self):
    return self.get_variable_value("linear/bias_weight")

  @property
  def config(self):
    return self._estimator.config

  @property
  def model_dir(self):
    return self._estimator.model_dir<|MERGE_RESOLUTION|>--- conflicted
+++ resolved
@@ -716,50 +716,6 @@
 
     for monitor in deprecated_monitors:
       monitor._unlock_estimator()  # pylint: disable=protected-access
-<<<<<<< HEAD
-
-    return result
-
-  def evaluate(self, x=None, y=None, input_fn=None, feed_fn=None,
-               batch_size=None, steps=None, metrics=None, name=None):
-    """See evaluable.Evaluable."""
-    return self._estimator.evaluate(x=x, y=y, input_fn=input_fn,
-                                    feed_fn=feed_fn, batch_size=batch_size,
-                                    steps=steps, metrics=metrics, name=name)
-
-  @deprecated_arg_values(
-      estimator.AS_ITERABLE_DATE, estimator.AS_ITERABLE_INSTRUCTIONS,
-      as_iterable=False)
-  def predict(self, x=None, input_fn=None, batch_size=None, as_iterable=True):
-    """Runs inference to determine the predicted class."""
-    preds = self._estimator.predict(x=x, input_fn=input_fn,
-                                    batch_size=batch_size,
-                                    outputs=[head_lib.PredictionKey.SCORES],
-                                    as_iterable=as_iterable)
-    if as_iterable:
-      return _as_iterable(preds, output=head_lib.PredictionKey.SCORES)
-    return preds[head_lib.PredictionKey.SCORES]
-
-  def get_variable_names(self):
-    return self._estimator.get_variable_names()
-
-  def get_variable_value(self, name):
-    return self._estimator.get_variable_value(name)
-
-  def export(self,
-             export_dir,
-             input_fn=None,
-             input_feature_key=None,
-             use_deprecated_input_fn=True,
-             signature_fn=None,
-             default_batch_size=1,
-             exports_to_keep=None):
-    """See BaseEstimator.export."""
-    def default_input_fn(unused_estimator, examples):
-      return layers.parse_feature_columns_from_examples(
-          examples, self._feature_columns)
-
-=======
 
     return result
 
@@ -805,18 +761,13 @@
       return layers.parse_feature_columns_from_examples(
           examples, self._feature_columns)
 
->>>>>>> f179e0a1
     return self._estimator.export(
         export_dir=export_dir,
         input_fn=input_fn or default_input_fn,
         input_feature_key=input_feature_key,
         use_deprecated_input_fn=use_deprecated_input_fn,
         signature_fn=(signature_fn or export.regression_signature_fn),
-<<<<<<< HEAD
-        prediction_key=head_lib.PredictionKey.SCORES,
-=======
         prediction_key=prediction_key.PredictionKey.SCORES,
->>>>>>> f179e0a1
         default_batch_size=default_batch_size,
         exports_to_keep=exports_to_keep)
 
