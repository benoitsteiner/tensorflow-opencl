--- conflicted
+++ resolved
@@ -51,8 +51,6 @@
 }
 _DEFAULT_IMAGE_MIMETYPE = 'application/octet-stream'
 
-<<<<<<< HEAD
-=======
 
 def _read_tensor_file(fpath):
   with file_io.FileIO(fpath, 'r') as f:
@@ -62,7 +60,6 @@
         tensor.append(line.rstrip('\n').split('\t'))
   return tensor
 
->>>>>>> f179e0a1
 
 class ProjectorPlugin(TBPlugin):
   """Embedding projector."""
@@ -184,11 +181,7 @@
     else:
       return tensor_name
 
-<<<<<<< HEAD
-  def _get_embedding_info_for_tensor(self, tensor_name, config):
-=======
   def _get_embedding(self, tensor_name, config):
->>>>>>> f179e0a1
     if not config.embeddings:
       return None
     for info in config.embeddings:
@@ -212,22 +205,6 @@
       return
 
     config = self.configs[run]
-<<<<<<< HEAD
-    reader = self._get_reader_for_run(run)
-    var_map = reader.get_variable_to_shape_map()
-
-    for tensor_name, tensor_shape in var_map.items():
-      if len(tensor_shape) != 2:
-        continue
-      info = self._get_embedding_info_for_tensor(tensor_name, config)
-      if not info:
-        info = config.embeddings.add()
-        info.tensor_name = tensor_name
-      if not info.tensor_shape:
-        info.tensor_shape.extend(tensor_shape)
-
-=======
->>>>>>> f179e0a1
     self.handler.respond(json_format.MessageToJson(config), 'application/json')
 
   def _serve_metadata(self, query_params):
@@ -367,11 +344,7 @@
       return
 
     config = self.configs[run]
-<<<<<<< HEAD
-    embedding_info = self._get_embedding_info_for_tensor(name, config)
-=======
     embedding_info = self._get_embedding(name, config)
->>>>>>> f179e0a1
 
     if not embedding_info or not embedding_info.sprite.image_path:
       self.handler.respond(
